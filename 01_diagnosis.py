#!/usr/bin/env python3
# -*- coding: utf-8 -*-
"""
MAIN FUNCTIONS FOR 01_diagnosis
"""


############################################################################
#############################    SETTINGS ##################################

def main_diagnosis(
           ryyyy, ayyyy, am, ad,
           ipath, ifile_base,
           opath, ofile_base,
           mode,
           gres,
           verbose,
           veryverbose,
           # E criteria
           cevap_dqv, fevap_drh, cevap_drh, cevap_hgt,
           # P criteria
           cprec_dqv, cprec_rh,
           # H criteria
           cheat_dtemp, fheat_drh, cheat_drh, cheat_hgt, fheat_rdq, cheat_rdq,
           # pbl and height criteria
           cpbl_method, cpbl_strict, cpbl_factor,
           refdate,
           fwrite_netcdf,
           precision,
           ftimethis,fvariable_mass,
           strargs):

    ## Perform consistency checks
    if mode=="oper" and precision=="f4":
        precision = "f8"
        print("Single precision should only be used for testing. Reset to double-precision.")

    ## Construct precise input and storage paths
    mainpath  = ipath+str(ryyyy)+"/"
    ofilename = str(ofile_base)+"_diag_r"+str(ryyyy)[-2:]+"_"+str(ayyyy)+"-"+str(am).zfill(2)+".nc"
    ofile     = opath+"/"+ofilename
    
    if verbose:
        disclaimer()
        print("\n PROCESSING: \t", 	ayyyy, "-", str(am).zfill(2))
        print("\n============================================================================================================")
        print(" ! using input path: \t", 	ipath)
        print(" ! using variable mass: \t" +str(fvariable_mass) )
        if fvariable_mass:
            print(" \t ! reference date for number of particles: \t" +str(refdate) )
        if fwrite_netcdf:
            print(" ! writing netcdf output: \t" +str(fwrite_netcdf) )
            print(" \t ! with grid resolution: \t", str(gres) )
            print(" \t ! output file: \t", opath+"/"+ofilename)
        print(" ! using internal timer: \t" +str(ftimethis) )
        print(" ! using mode: \t" +str(mode))
        print("\n============================================================================================================")
        print("\n============================================================================================================")

    ## Start timer
    if ftimethis:
        megatic = timeit.default_timer()

    ## Prepare grid
    glon, glat, garea = makegrid(resolution=gres)

    ## Handle dates
    date_bgn        = datetime.datetime.strptime(str(ayyyy)+"-"+str(am).zfill(2)+"-"+str(ad).zfill(2), "%Y-%m-%d")
    # get end date (always 00 UTC of the 1st of the next month)
    nayyyy          = (date_bgn + relativedelta(months=1)).strftime('%Y')
    nam             = (date_bgn + relativedelta(months=1)).strftime('%m')
    date_end        = datetime.datetime.strptime(str(nayyyy)+"-"+str(nam).zfill(2)+"-01-00",  "%Y-%m-%d-%H")
    timestep        = datetime.timedelta(hours=6)
    date_seq        = []
    fdate_seq       = []
    mfdate_seq      = []
    idate           = date_bgn + timestep
    while idate <= date_end:
        date_seq.append(idate.strftime('%Y%m%d%H'))
        fdate_seq.append(idate)
        mfdate_seq.append(idate-timestep/2) # -dt/2 for backward run
        idate   += timestep
    ntime           = len(date_seq)

    ##-- TESTMODE
    if mode == "test":
        ntime       = 12
        date_seq    = date_seq[0:ntime]
        fdate_seq   = fdate_seq[0:ntime]
        mfdate_seq  = mfdate_seq[0:ntime]

    ## Create empty netcdf file (to be filled)
    if fwrite_netcdf:
        writeemptync(ofile,mfdate_seq,glon,glat,strargs,precision)

    # Read in reference distribution of parcels
    if fvariable_mass:
        print(" \n !!! WARNING !!! With this version, variable mass can only be applied to 01_diagnosis -- it cannot be used consistently for all steps yet! \n")
        ary_rnpart   = get_refnpart(refdate=refdate, ryyyy=ryyyy, glon=glon, glat=glat)
    
    ## Pre-allocate arrays
    ary_heat     = np.zeros(shape=(glat.size,glon.size))
    ary_evap     = np.zeros(shape=(glat.size,glon.size))
    ary_prec     = np.zeros(shape=(glat.size,glon.size))
    ary_npart    = np.zeros(shape=(glat.size,glon.size))
    ary_pnpart   = np.zeros(shape=(glat.size,glon.size))
    ary_enpart   = np.zeros(shape=(glat.size,glon.size))
    ary_hnpart   = np.zeros(shape=(glat.size,glon.size))

    ##-- LOOP THROUGH FILES
    if verbose:
        print("\n=== \t Start main program: 01_diagnosis...\n")

    for ix in range(ntime):
        
        if verbose:
            print("--------------------------------------------------------------------------------------")
            print("Processing "+str(fdate_seq[ix]))

        ## Read date related trajectories -> ary is of dimension (ntrajlen x nparticles x nvars)
        ary         = readtraj(idate        = date_seq[ix], 
                               ipath        = ipath+"/"+str(ryyyy), 
                               ifile_base   = ifile_base,
                               verbose      = verbose)
        ary         = np.dstack((ary, calc_pres(ary[:,:,6],ary[:,:,5],ary[:,:,8])))        # pres = 10th variable (index 9) 
        ary         = np.dstack((ary, q2rh(ary[:,:,5],ary[:,:,9],ary[:,:,8])))             # rh   = 11th variable (index 10) 
        ary         = np.dstack((ary, calc_pottemp(ary[:,:,9],ary[:,:,5],ary[:,:,8])))     # pottemp = 12th variable (index 11)
        rh          = ary[:,:,10]
        hgt         = ary[:,:,3]
        hpbl        = ary[:,:,7]
        # all the differences...
        dary        = np.apply_along_axis(trajparceldiff, 0, ary, "diff")
        dq          = dary[:,:,5]
        drh         = dary[:,:,10]
        dTH         = dary[:,:,11]

        nparticle   = ary.shape[1]
        if verbose:
            print(" TOTAL: " + str(date_seq[ix]) + " has " + str(nparticle) + " parcels")

        ## TESTMODE: less parcels
        if mode == "test":
            ntot    = range(10000,10100)
        else:
            ntot    = range(nparticle)

        #smalltic = timeit.default_timer()
        
        ##-- LOOP OVER PARCELS TO DIAGNOSE P, E, H (and npart) and assign to grid
        for i in ntot:

            ## get midpoint at the very beginning
            #lat_mid, lon_mid = readmidpoint(ary[:,i,:])
            lat_ind, lon_ind = midpindex(ary[:2,i,:],glon=glon,glat=glat) # :2 for clarity, not needed
            ## log number of parcels
            ary_npart[lat_ind,lon_ind] += int(1)

<<<<<<< HEAD
            ## precipitation
            if (dq[:,i][0] < cprec_dqv and 
                    ( (rh[0,i]+ rh[1,i])/2 ) > cprec_rh ):
                ary_prec[lat_ind,lon_ind] += dq[:,i][0]
                ary_pnpart[lat_ind,lon_ind] += int(1)
            
            ## evaporation
            if ( pblcheck(cpbl_strict,hgt[:,i],hpbl[:,i],cevap_hgt,cpbl_factor,cpbl_method)[0] and (dq[:,i]>cevap_dqv)[0] and drhcheck(rh[:,i],checkit=fevap_drh,maxdrh=cevap_drh)[0] ):
                ary_evap[lat_ind,lon_ind]  += dq[:,i][0]
                ary_enpart[lat_ind,lon_ind] += int(1)

            ## sensible heat
            if ( pblcheck(cpbl_strict,hgt[:,i],hpbl[:,i],cheat_hgt,cpbl_factor,cpbl_method) and dTH[:,i]>cheat_dtemp 
                    and drhcheck(rh[:,i],checkit=fevap_drh,maxdrh=cevap_drh) and rdqvcheck(ary[:,i,5], checkit=fheat_rdq, maxrdqv=cheat_rdq)):
                ary_heat[lat_ind,lon_ind]  += dTH[:,i]
=======
            ## read only necessary parcel information
            qv, temp, hgt, hpbl     = readsparcel(ary[:2,i,:]) # load only ('last') 2 steps
            dq                      = trajparceldiff(qv, 'diff') 
            pottemp                 = readpottemp(ary[:2,i,:])
            dTH                     = trajparceldiff(pottemp, 'diff')
            pres                    = readpres(ary[:2,i,:])
            rh                      = q2rh(qv,pres,temp)

            ## Precipitation
            if (dq < cprec_dqv and 
                    ( (q2rh(qv[0],pres[0],temp[0]) + q2rh(qv[1],pres[1],temp[1]))/2 ) > cprec_rh ):
                ary_prec[lat_ind,lon_ind] += dq
                ary_pnpart[lat_ind,lon_ind] += int(1)
            
            ## Evaporation
            if ( pblcheck(cpbl_strict,hgt,hpbl,cevap_hgt,cpbl_factor,cpbl_method) and dq>cevap_dqv and drhcheck(rh,checkit=fevap_drh,maxdrh=cevap_drh) ):
                ary_evap[lat_ind,lon_ind]  += dq
                ary_enpart[lat_ind,lon_ind] += int(1)

            ## Sensible heat
            if ( pblcheck(cpbl_strict,hgt,hpbl,cheat_hgt,cpbl_factor,cpbl_method) and dTH>cheat_dtemp 
                    and drhcheck(rh,checkit=fevap_drh,maxdrh=cevap_drh) and rdqvcheck(qv, checkit=fheat_rdq, maxrdqv=cheat_rdq)):
                ary_heat[lat_ind,lon_ind]  += dTH
>>>>>>> e990341c
                ary_hnpart[lat_ind,lon_ind] += int(1)

        #smalltoc = timeit.default_timer()
        #print("=== \t All parcels: ",str(round(smalltoc-smalltic, 2)),"seconds \n")

        ## Convert units
        if verbose:
            print(" * Converting units...")
        ary_prec[:,:] = convertunits(ary_prec[:,:], garea, "P")
        ary_evap[:,:] = convertunits(ary_evap[:,:], garea, "E")
        ary_heat[:,:] = convertunits(ary_heat[:,:], garea, "H")

        ## Scale with parcel mass
        if fvariable_mass:
            print(" !!! WARNING !!! With this version, variable mass can only be applied to 01_diagnosis -- it cannot be used consistently for all steps yet!")
            if verbose: 
                print(" * Applying variable mass...")
            ary_prec[:,:]         = scale_mass(ary_prec[:,:], ary_npart[:,:], ary_rnpart)
            ary_evap[:,:]         = scale_mass(ary_evap[:,:], ary_npart[:,:], ary_rnpart)
            ary_heat[:,:]         = scale_mass(ary_heat[:,:], ary_npart[:,:], ary_rnpart)

        if fwrite_netcdf:
            writenc(ofile,ix,ary_prec[:,:],ary_evap[:,:],ary_heat[:,:],ary_npart[:,:],ary_pnpart[:,:],ary_enpart[:,:],ary_hnpart[:,:])

        ## re-init. arrays
        ary_npart[:,:]  = 0
        ary_pnpart[:,:] = 0
        ary_enpart[:,:] = 0
        ary_hnpart[:,:] = 0
        ary_prec[:,:]   = 0
        ary_evap[:,:]   = 0
        ary_heat[:,:]   = 0

    if ftimethis:
        megatoc = timeit.default_timer()
        if verbose:
            print("\n=== \t End main program (total runtime so far: ",str(round(megatoc-megatic, 2)),"seconds) \n")

    if verbose:
        if fwrite_netcdf:
            print("\n Successfully written: "+ofile+" !")<|MERGE_RESOLUTION|>--- conflicted
+++ resolved
@@ -155,47 +155,21 @@
             ## log number of parcels
             ary_npart[lat_ind,lon_ind] += int(1)
 
-<<<<<<< HEAD
-            ## precipitation
+            ## Precipitation
             if (dq[:,i][0] < cprec_dqv and 
                     ( (rh[0,i]+ rh[1,i])/2 ) > cprec_rh ):
                 ary_prec[lat_ind,lon_ind] += dq[:,i][0]
                 ary_pnpart[lat_ind,lon_ind] += int(1)
             
-            ## evaporation
+            ## Evaporation
             if ( pblcheck(cpbl_strict,hgt[:,i],hpbl[:,i],cevap_hgt,cpbl_factor,cpbl_method)[0] and (dq[:,i]>cevap_dqv)[0] and drhcheck(rh[:,i],checkit=fevap_drh,maxdrh=cevap_drh)[0] ):
                 ary_evap[lat_ind,lon_ind]  += dq[:,i][0]
                 ary_enpart[lat_ind,lon_ind] += int(1)
 
-            ## sensible heat
+            ## Sensible heat
             if ( pblcheck(cpbl_strict,hgt[:,i],hpbl[:,i],cheat_hgt,cpbl_factor,cpbl_method) and dTH[:,i]>cheat_dtemp 
                     and drhcheck(rh[:,i],checkit=fevap_drh,maxdrh=cevap_drh) and rdqvcheck(ary[:,i,5], checkit=fheat_rdq, maxrdqv=cheat_rdq)):
                 ary_heat[lat_ind,lon_ind]  += dTH[:,i]
-=======
-            ## read only necessary parcel information
-            qv, temp, hgt, hpbl     = readsparcel(ary[:2,i,:]) # load only ('last') 2 steps
-            dq                      = trajparceldiff(qv, 'diff') 
-            pottemp                 = readpottemp(ary[:2,i,:])
-            dTH                     = trajparceldiff(pottemp, 'diff')
-            pres                    = readpres(ary[:2,i,:])
-            rh                      = q2rh(qv,pres,temp)
-
-            ## Precipitation
-            if (dq < cprec_dqv and 
-                    ( (q2rh(qv[0],pres[0],temp[0]) + q2rh(qv[1],pres[1],temp[1]))/2 ) > cprec_rh ):
-                ary_prec[lat_ind,lon_ind] += dq
-                ary_pnpart[lat_ind,lon_ind] += int(1)
-            
-            ## Evaporation
-            if ( pblcheck(cpbl_strict,hgt,hpbl,cevap_hgt,cpbl_factor,cpbl_method) and dq>cevap_dqv and drhcheck(rh,checkit=fevap_drh,maxdrh=cevap_drh) ):
-                ary_evap[lat_ind,lon_ind]  += dq
-                ary_enpart[lat_ind,lon_ind] += int(1)
-
-            ## Sensible heat
-            if ( pblcheck(cpbl_strict,hgt,hpbl,cheat_hgt,cpbl_factor,cpbl_method) and dTH>cheat_dtemp 
-                    and drhcheck(rh,checkit=fevap_drh,maxdrh=cevap_drh) and rdqvcheck(qv, checkit=fheat_rdq, maxrdqv=cheat_rdq)):
-                ary_heat[lat_ind,lon_ind]  += dTH
->>>>>>> e990341c
                 ary_hnpart[lat_ind,lon_ind] += int(1)
 
         #smalltoc = timeit.default_timer()
