# HAMSTER – a Heat And MoiSture Tracking framEwoRk

**HAMSTER** is an open source software framework to trace heat and moisture through the atmosphere and establish (bias-corrected) source–receptor relationships, using output from a Lagrangian model. It has been developed within the DRY-2-DRY project at the Hydro-Climatic Extremes Laboratory (H-CEL) at Ghent University. 

- - - -
## Getting started. 

This section describes the prerequisites required to run HAMSTER, as well as the steps to install it. 

### Prerequisites
To run HAMSTER, you need 
* python 3
* [anaconda](https://www.anaconda.com/) (or similar to manage python packages)
* [git](https://git-scm.com/)

### Installation
1. Clone the repository
```
git clone https://github.ugent.be/jkeune/hamster.git
cd hamster
```
2. Make an anaconda environment with the necessary python packages
```
conda create -n _newenvironment_ --file requirements.txt
```
or install the packages listed in requirements.txt in your local environment. 

- - - - 
## HAMSTER: modules.
**HAMSTER** consists of 4 modules, 

0. flex2traj
1. Diagnosis
2. Attribution
3. Bias-correction

which build up on each other. It is suggested to run them sequentially to obtain the most efficient and informative workflow. 

### 0. flex2traj
This module of **HAMSTER** reads in the instantaneous binary FLEXPART files, filters for a specific region (using a netcdf mask), constructs trajectories and writes them to a file.

### 1. Diagnosis
The diagnosis part of **HAMSTER** identifies atmospheric fluxes of humidity (precipitation and evaporation) or heat (sensible heat flux) using trajectories constructed from FLEXPART binary data. There are several thresholds and criteria that can be set (see docs) to reduce the bias, increase the probability of detection and reduce the probability of false detection. The output from this part can be used to bias correct source–receptor relationships. 

### 2. Attribution
The attribution part of **HAMSTER** constructs mass- and energy-conserving trajectories of heat and moisture (e.g. using a linear discounting of changes en route, or applying a random attribution for moisture), and establishes a first (biased) source–receptor relationship. Multiple options to ensure mass- and energy conservation along trajectories are available (see docs). Various time and space-scales for attribution are possible (see docs). 

### 3. Bias-correction
The last module of **HAMSTER** uses information from the former two modules to bias-correct source–receptor relationships. Multiple options for bias-correction are available (see docs). 

## Running HAMSTER.
### Prerequisites
To execute the full chain (all 4 modules) of **HAMSTER**, the only prerequisites are: 
* Output from a Lagrangian model that traces air parcels and their properties (driven with a reanalysis or output from a GCM/RCM)
* Benchmarking data; e.g., the reanalysis used to run FLEXPART and track parcels
* A file paths.txt which lists the paths where the above data is found and where output will be stored.

The file paths.txt is not part of **HAMSTER**. Users have to create the file themselves. The order in this file is arbitrary, but it has to contain paths for diagnosis, attribution and biascorrection and reference (benchmark) data: 
```
# This file contains all required paths and file names to run hamster; the order doesn't matter and paths can also be empty (if, e.g., not used)

# MASK
maskfile  = "./flexpart_data/masks/mask.nc"

# INPUT paths
ipath_f2t = "./flexpart_data/orig"
ipath_DGN = "/scratch/gent/vo/000/gvo00090/D2D/data/FLEXPART/era_global/particle-o-matic_t2"
ipath_ATR = "/scratch/gent/vo/000/gvo00090/D2D/data/FLEXPART/era_global/particle-o-matic_t62/MON"
ipath_REF = "/data/gent/vo/000/gvo00090/EXT/data/ERA-INTERIM/by_var_nc/1x1"

# INPUT file name base
ibase_f2t = "bahamas"
ibase_DGN = ["terabox_NH_AUXTRAJ_", "terabox_SH_AUXTRAJ_"]
ibase_ATR = ["bahamas_AUXTRAJ"]

# OUTPUT paths
opath_f2t = "./flexpart_data/hamster/00_eraglobal"
opath_DGN = "./flexpart_data/hamster/01_diagnosis"
opath_ATR = "./flexpart_data/hamster/02_attribution"
opath_BIA = "./flexpart_data/hamster/03_biascorrection"
```

The sample paths provided here are (mostly) accessible for members of the virtual organization (VO00090) from H-CEL at the HPC @ Gent. Note, however, that the binary FLEXPART data needs to be untarred from the archive.

### Run and settings.
To run **HAMSTER**, run
```python
python main.py
```

Note that — without any flags — main.py is run with default values. Use 
```python
python main.py -h
```
for more details on setting dates, thresholds and other options. All user-specific paths are set in paths.txt. 


#### The most important settings are: 

- `--steps` to select the part of hamster that is being executed (e.g., `--steps 1` runs the diagnosis, `--steps 2` performs the attribution, ...)
- `--ayyyy` and `--am` to select the analysis year and month (e.g., `--ayyyy 2002 --am 1`)
- `--tdiagnosis` to select a diagnosis methodology with (default) criteria (e.g., `--tdiagnosis SOD` for constant thresholds of moisture for evaporation and potential temperature for sensible heat, restricted to the planetary boundary layer (PBL), following Sodemann et al. (2008) and Schumacher et al. (2019); `--tdiagnosis SOD2` to use all moisture uptakes above a threshold to detect and quantify evaporation, following Sodemann (2020); `--tdiagnosis KAS` to select a Clausius-Clapeyron dependent threshold for evaporation and sensible heat fluxes, i.e. define moisture thresholds based on the temperature and temperature-thresholds based on the moisture)
- `--expid` to name a setting (e.g., `--expid Ghent_SOD`)
- `--ctraj_len` to determine the maximum length of a trajectory for evaluation (e.g., `--ctraj_len 15` to select 15 days)
- `--mattribution` to determine the attribution method for precipitation (e.g., `--mattribution random` uses the random attribution to attribute moisture for precipitation along trajectories – it keeps linear discounting for heat though)
- `--maskval` to filter for a value other than 1 using the maskfile from `paths.txt`(e.g., `--maskval 5001`)


#### Fine-tuning of detection criteria can be done using, e.g., 
- `--cpbl_strict` to determine the 'strictness' of the PBL criteria (`--cpbl_strict 1` requires both instances to be within the maximum PBL, `--cpbl_strict 2` requires only one instance to be within the maximum PBL; `--cpbl_strict 0` does not filter for the PBL at all)
- `-–cprec_dqv` and `–-cprec_rh` to adjust the detection of preciptation
- `--cevap_c` and `--cheat_cc` to adjust the Clausius-Clapeyron criteria for evaporation and sensible heat, respectively
- `--cevap_hgt`, etc., to filter for specific heights
- `--fjumps` and `--fjumpsfull` to filter for jumps larger than `--cjumps` at the beginning of the trajectory or along the full trajectory
- ... among a lot of other options. 


#### A few more notes on flags...
- Short flags available! See `python main.py -h` for details (e.g., `-–ayyyy`can be replaced with `-ay` and `--tdiagnosis` can be replaced with `-dgn`). 
- Analysis is performed on a monthly basis: for an independent analysis of months, the flag `--memento` is incorporated (default: True) and requires additional data for the previous month in 02_attribution. 
- The `expid` has to be used consistently for the settings between steps 1-2-3. Otherwise, source-sink relationships may be bias-corrected with other criteria (DANGER!). There is no proper check for this – the user has to make sure they are using everything correctly. Various regions or attribution methods can be run using separate directories. 
- There are quite a few flags for 02_attribution (e.g., refering to settings concerning the random attribution) and 03_biascorrection (e.g., refering to the applied time scale and the aggregation of the output) available. Please use the help option for details for now. 
- If `--writestats True` is set for `--steps 2`, then the attribution statistics are written to a file `*_stats.csv` (absolute fraction of attributed precipitation, etc.). If `--writestats True` is set for `--steps 3`, then the validation statistics are written to a file `*_stats.csv` (bias in the sink region, the probability of detection etc.).  
<<<<<<< HEAD
- There are quite a few flags for 02_attribution (e.g., refering to settings concerning the random attribution) and 03_biascorrection (e.g., refering to the applied time scale and the aggregation of the output) available. Please use the help option for details for now. 
- If you use particle-o-matic output instead of flex2traj to construct trajectories for 02_attribution, make sure you dump only the following 6 variables (in addition to the default: parcel id, longitude, latitude): `ztra1`, `topo`, `qvi`, `rhoi`, `hmixi`, `tti` as the order, in which hamster reads in variables is fixed. 
=======
>>>>>>> 1f008e22

#### A very basic example. 
1. Create a (global) netcdf file with a mask (value=1) for a specific region of interest, e.g., the Bahamas. 
2. Adjust the maskfile in `paths.txt`. 
3. Construct trajectories arriving at the Bahamas (don't forget to untar the binary FLEXPART simulations for this and the previous month; and to repeat this task for the previous month if you're interested in heat advection), either (i) using particle-o-matic or (ii) using flex2traj, e.g., 
  ```python
  python main.py --steps 0 --ayyyy 2000 --am 6 --ctraj_len 15 --maskval 1 
  ```
4. Perform a global analysis of fluxes (and the previous month), and evaluate the bias and the reliability of detection for your region of interest and its (potential) source region, possibly selecting various diagnosis methods and fine tuning detection criteria (using the already available global data set on the VO), e.g.,  
  ```python
  python main.py --steps 1 --ayyyy 2000 --am 6 --tdiagnosis SOD --cprec_rh 70 --expid "SOD_prh-70"
  ...
  python main.py --steps 1 --ayyyy 2000 --am 6 --tdiagnosis KAS --cprec_rh 70 --cpbl_strict 2 --cevap_cc 0.9 --expid "KAS_prh70_cpbl2_cevapcc0.9"
  ```
5. Once you have fine-tuned your detection criteria, perform a first backward analysis considering a trajectory length of 15 days (using the h5 data created with flex2traj and hence using `--iformat h5`), e.g., 
  ```python
  python main.py --steps 2 --ayyyy 2000 --am 6 --tdiagnosis KAS --cprec_rh 70 --cpbl_strict 2 --cevap_cc 0.9 --ctraj_len 15 --expid "KAS_prh70_cpbl2_cevapcc0.9" --iformat h5
  ```
6. Bias-correct the established source and aggregate the results over the backward time dimension
  ```python
  python main.py --steps 3 --ayyyy 2000 --am 6 --expid "KAS_prh70_cpbl2_cevapcc0.9" --bc_aggbwtime True
  ```
  The final netcdf file, `KAS_prh70_cpbl2_cevapcc0.9_biascor-attr_r02_2002-06.nc` then contains all the source regions of heat and precipitation, both the raw and bias-corrected version (i.e., Had and Had_Hs, and E2P, E2P_Es, E2P_Ps, and E2P_EPs).  


## Miscellaneous notes
- Everything is coded for a **backward** analysis (Where does the heat come from? What is the source region of precipitation?). Adjustments for a forward analysis can be easily made, but require code changes.
- Everything is more or less hard-coded for (global) FLEXPART–ERA-Interim simulations with a 6-hourly time step and a maximum of ~2 million parcels. Any changes in resolution or input data require code adjustments!
- The bias correction is currently implemented for the driving ERA-Interim data only (again, using a hard-coded structure of that data). This data can, however, be easily substituted with other data sets, but it requires changes in the code. 
- 'flex2traj' is the python replacement for *particle-o-matic*. 'flex2traj' is currently under development and is not yet optimized, but already functional. You can still use outputs from particle-o-matic using `--iformat dat.gz` (in fact, this is the default), or use output from flex2traj (produced with `--steps 0`) using `--iformat h5`. Once fully integrated, `ipath_ATR` should be set identical to `opath_f2t`. Note that regardless of the sink region size, 'flex2traj' reads in and temporarily stores data from all parcels during the backward analysis time period; in case of 15-day trajectories and 9 variables of interest, this translates to a numpy array with a size of ~ 7.2 GB (62 x 2e6 x 9 x 64 bit). For a small sink region with ~13'000 parcels (trajectory array: 62 x 13'000 x 9 x 64 bit ~ 0.5 GB), a total of 10 GB RAM is recommended to safely run flex2traj with a trajectory length of 15 days. There is a low-memory option available (`--lowmem`), for which the large data array is written as a temporary .dat file to the disk in the current working directory, but runtimes are considerably slower.    
- In paths.txt, we are using lists for `ibase_DGN` and `ibase_ATR` - if these contain more than one entry, a loop over those filenames is performed. `ibase_f2t` only contains one string as we assume that you're only filtering for *one* region with flex2traj though (once particle-o-matic is replaced, we may adjust all this... `ibase_f2t` is then identical to `ibase_ATR` etc.)
- Directories are currently assumed to have an annual structure (e.g., ipath_ATR + "/2002")
- The 'minimum' time scale for steps 1-2-3 is daily, which we assumed to be a reasonable limit for the FLEXPART–ERA-Interim simulations with 6-hourly time steps. This could be adjusted and tested though...  
- An additional file `*_warning.txt` is written, if a monthly bias-correction was required and daily data cannot be trusted (this is the case if, e.g., the reference data set contains precipitation for a specific day, but precipitation was not detected using FLEXPART and the selected detection criteria; and hence no trajectories were evaluated and no attribution for that specific day was performed, but the contribution of other precipitation days was upscaled to match the monthly precipitation amount). 
- If you use particle-o-matic output instead of flex2traj to construct trajectories for 02_attribution, make sure you dump **only** the following 6 variables (in addition to the default: parcel id, longitude, latitude): `ztra1`, `topo`, `qvi`, `rhoi`, `hmixi`, `tti` - this needs to be considered as the order, in which hamster reads in variables, is fixed. 

## Epilogue
Keep in mind that... 
- **This code is not bug-free.** Please report any bugs through 'Issues' on https://github.ugent.be/jkeune/hamster/issues. 
- **This code is not intended to cover specific research-related tasks.** This code is intended to serve as a common base for the analysis of (FLEXPART) trajectories. Every user may create their own branch and adjust the code accordingly. Features of broad interest may be merged in future releases. 

### Contact and support
Dominik Schumacher and Jessica Keune

### License
Copyright 2019 Dominik Schumacher, Jessica Keune, Diego G. Miralles. 

This software is published under the GPLv3 license. This means: 
1. Anyone can copy, modify and distribute this software. 
2. You have to include the license and copyright notice with each and every distribution.
3. You can use this software privately.
4. You can use this software for commercial purposes.
5. If you dare build your business solely from this code, you risk open-sourcing the whole code base.
6. If you modify it, you have to indicate changes made to the code.
7. Any modifications of this code base MUST be distributed with the same license, GPLv3.
8. This software is provided without warranty.
9. The software author or license can not be held liable for any damages inflicted by the software.
<|MERGE_RESOLUTION|>--- conflicted
+++ resolved
@@ -120,12 +120,8 @@
 - Analysis is performed on a monthly basis: for an independent analysis of months, the flag `--memento` is incorporated (default: True) and requires additional data for the previous month in 02_attribution. 
 - The `expid` has to be used consistently for the settings between steps 1-2-3. Otherwise, source-sink relationships may be bias-corrected with other criteria (DANGER!). There is no proper check for this – the user has to make sure they are using everything correctly. Various regions or attribution methods can be run using separate directories. 
 - There are quite a few flags for 02_attribution (e.g., refering to settings concerning the random attribution) and 03_biascorrection (e.g., refering to the applied time scale and the aggregation of the output) available. Please use the help option for details for now. 
+- If you use particle-o-matic output instead of flex2traj to construct trajectories for 02_attribution, make sure you dump only the following 6 variables (in addition to the default: parcel id, longitude, latitude): `ztra1`, `topo`, `qvi`, `rhoi`, `hmixi`, `tti` as the order, in which hamster reads in variables is fixed. 
 - If `--writestats True` is set for `--steps 2`, then the attribution statistics are written to a file `*_stats.csv` (absolute fraction of attributed precipitation, etc.). If `--writestats True` is set for `--steps 3`, then the validation statistics are written to a file `*_stats.csv` (bias in the sink region, the probability of detection etc.).  
-<<<<<<< HEAD
-- There are quite a few flags for 02_attribution (e.g., refering to settings concerning the random attribution) and 03_biascorrection (e.g., refering to the applied time scale and the aggregation of the output) available. Please use the help option for details for now. 
-- If you use particle-o-matic output instead of flex2traj to construct trajectories for 02_attribution, make sure you dump only the following 6 variables (in addition to the default: parcel id, longitude, latitude): `ztra1`, `topo`, `qvi`, `rhoi`, `hmixi`, `tti` as the order, in which hamster reads in variables is fixed. 
-=======
->>>>>>> 1f008e22
 
 #### A very basic example. 
 1. Create a (global) netcdf file with a mask (value=1) for a specific region of interest, e.g., the Bahamas. 
